--- conflicted
+++ resolved
@@ -3,43 +3,7 @@
 # found in the LICENSE file.
 
 import("$flutter_root/testing/testing.gni")
-<<<<<<< HEAD
-import("publish.gni")
-
-_wrapper_includes = [
-  "include/flutter/basic_message_channel.h",
-  "include/flutter/binary_messenger.h",
-  "include/flutter/encodable_value.h",
-  "include/flutter/engine_method_result.h",
-  "include/flutter/json_message_codec.h",
-  "include/flutter/json_method_codec.h",
-  "include/flutter/json_type.h",
-  "include/flutter/message_codec.h",
-  "include/flutter/method_call.h",
-  "include/flutter/method_channel.h",
-  "include/flutter/method_codec.h",
-  "include/flutter/method_result.h",
-  "include/flutter/plugin_registrar.h",
-  "include/flutter/texture_registrar.h",
-  "include/flutter/standard_message_codec.h",
-  "include/flutter/standard_method_codec.h",
-]
-
-# TODO: Once the wrapper API is more stable, consolidate to as few files as is
-# reasonable (without forcing different kinds of clients to take unnecessary
-# code) to simplify use.
-_wrapper_sources = [
-  "byte_stream_wrappers.h",
-  "engine_method_result.cc",
-  "json_message_codec.cc",  # TODO combine into a single json_codec.cc.
-  "json_method_codec.cc",  # TODO combine into a single json_codec.cc.
-  "plugin_registrar.cc",
-  "standard_codec_serializer.h",
-  "standard_codec.cc",
-]
-=======
 import("core_wrapper_files.gni")
->>>>>>> 5075172f
 
 # Client library build for internal use by the shell implementation.
 source_set("client_wrapper") {
